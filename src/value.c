--- conflicted
+++ resolved
@@ -607,8 +607,6 @@
 	}
 }
 
-<<<<<<< HEAD
-=======
 /* This method hashes a single SIValue. */
 XXH64_hash_t SIValue_HashCode(SIValue v) {
 	// Initialize the hash state.
@@ -622,7 +620,6 @@
 	return XXH64_digest(&state);
 }
 
->>>>>>> 0cf50df8
 void SIValue_Free(SIValue v) {
 	// The free routine only performs work if it owns a heap allocation.
 	if(v.allocation != M_SELF) return;
