/*
* Copyright 2018-2020 Redis Labs Ltd. and Contributors
*
* This file is available under the Redis Labs Source Available License Agreement
*/

#include "./arithmetic_expression.h"

#include "funcs.h"
#include "rax.h"
#include "./aggregate.h"
#include "../util/arr.h"
#include "./repository.h"
#include "../query_ctx.h"
#include "../graph/graph.h"
#include "../util/rmalloc.h"
#include "../graph/graphcontext.h"
#include "../datatypes/temporal_value.h"
#include "../datatypes/array.h"
#include "../ast/ast_shared.h"

#include <ctype.h>
#include <assert.h>

// Forward declaration
static AR_EXP_Result _AR_EXP_Evaluate(AR_ExpNode *root, const Record r, SIValue *result);
// Clear an op node internals, without free the node allocation itself.
static void _AR_EXP_FreeOpInternals(AR_ExpNode *op_node);

/* Update arithmetic expression variable node by setting node's property index.
 * when constructing an arithmetic expression we'll delay setting graph entity
 * attribute index to the first execution of the expression, this is due to
 * entity aliasing where we lose track over which entity is aliased, consider
 * MATCH (n:User) WITH n AS x RETURN x.name
 * When constructing the arithmetic expression x.name, we don't know
 * who X is referring to. */
static void _AR_EXP_UpdatePropIdx(AR_ExpNode *root, const Record r) {
	GraphContext *gc = QueryCtx_GetGraphCtx();
	root->operand.variadic.entity_prop_idx = GraphContext_GetAttributeID(gc,
																		 root->operand.variadic.entity_prop);
}

static AR_ExpNode *_AR_EXP_CloneOperand(AR_ExpNode *exp) {
	AR_ExpNode *clone = rm_calloc(1, sizeof(AR_ExpNode));
	clone->type = AR_EXP_OPERAND;
	switch(exp->operand.type) {
	case AR_EXP_CONSTANT:
		clone->operand.type = AR_EXP_CONSTANT;
		clone->operand.constant = SI_CloneValue(exp->operand.constant);
		break;
	case AR_EXP_VARIADIC:
		clone->operand.type = exp->operand.type;
		clone->operand.variadic.entity_alias = exp->operand.variadic.entity_alias;
		clone->operand.variadic.entity_alias_idx = exp->operand.variadic.entity_alias_idx;
		if(exp->operand.variadic.entity_prop) {
			clone->operand.variadic.entity_prop = exp->operand.variadic.entity_prop;
		}
		clone->operand.variadic.entity_prop_idx = exp->operand.variadic.entity_prop_idx;
		break;
	case AR_EXP_PARAM:
		clone->operand.type = AR_EXP_PARAM;
		clone->operand.param_name = exp->operand.param_name;
		break;
	default:
		assert(false);
		break;
	}
	return clone;
}

static AR_ExpNode *_AR_EXP_NewOpNode(const char *func_name, uint child_count) {
	assert(func_name);

	AR_ExpNode *node = rm_calloc(1, sizeof(AR_ExpNode));
	node->type = AR_EXP_OP;
	node->op.func_name = func_name;
	node->op.child_count = child_count;
	node->op.children = rm_malloc(child_count * sizeof(AR_ExpNode *));
	return node;
}

static AR_ExpNode *_AR_EXP_CloneOp(AR_ExpNode *exp) {
	AR_ExpNode *clone = _AR_EXP_NewOpNode(exp->op.func_name, exp->op.child_count);
	if(exp->op.type == AR_OP_FUNC) {
		clone->op.f = exp->op.f;
		clone->op.type = AR_OP_FUNC;
	} else {
		clone->op.agg_func = Agg_CloneCtx(exp->op.agg_func);
		clone->op.type = AR_OP_AGGREGATE;
	}
	for(uint i = 0; i < exp->op.child_count; i++) {
		AR_ExpNode *child = AR_EXP_Clone(exp->op.children[i]);
		clone->op.children[i] = child;
	}
	return clone;
}

AR_ExpNode *AR_EXP_NewOpNode(const char *func_name, uint child_count) {

	AR_ExpNode *node = _AR_EXP_NewOpNode(func_name, child_count);

	/* Determine function type. */
	AR_FuncDesc *func = AR_GetFunc(func_name);
	if(func != NULL) {
		node->op.f = func;
		node->op.type = AR_OP_FUNC;
	} else {
		/* Either this is an aggregation function
		 * or the requested function does not exists. */
		AggCtx *agg_func;
		Agg_GetFunc(func_name, false, &agg_func);

		/* TODO: handle Unknown function. */
		assert(agg_func != NULL);
		node->op.agg_func = agg_func;
		node->op.type = AR_OP_AGGREGATE;
	}

	return node;
}

AR_ExpNode *AR_EXP_NewDistinctOpNode(const char *func_name, uint child_count) {
	AR_ExpNode *node = _AR_EXP_NewOpNode(func_name, child_count);

	AggCtx *agg_func;
	Agg_GetFunc(func_name, true, &agg_func);

	/* TODO: handle Unknown function. */
	assert(agg_func != NULL);
	node->op.agg_func = agg_func;
	node->op.type = AR_OP_AGGREGATE;

	return node;
}

bool AR_EXP_PerformDistinct(AR_ExpNode *op) {
	return op->type == AR_EXP_OP && op->op.type == AR_OP_AGGREGATE && op->op.agg_func->isDistinct;
}

AR_ExpNode *AR_EXP_NewVariableOperandNode(const char *alias, const char *prop) {
	AR_ExpNode *node = rm_malloc(sizeof(AR_ExpNode));
	node->resolved_name = NULL;
	node->type = AR_EXP_OPERAND;
	node->operand.type = AR_EXP_VARIADIC;
	node->operand.variadic.entity_alias = alias;
	node->operand.variadic.entity_alias_idx = IDENTIFIER_NOT_FOUND;
	node->operand.variadic.entity_prop = prop;
	node->operand.variadic.entity_prop_idx = ATTRIBUTE_NOTFOUND;

	return node;
}

AR_ExpNode *AR_EXP_NewConstOperandNode(SIValue constant) {
	AR_ExpNode *node = rm_malloc(sizeof(AR_ExpNode));
	node->resolved_name = NULL;
	node->type = AR_EXP_OPERAND;
	node->operand.type = AR_EXP_CONSTANT;
	node->operand.constant = constant;
	return node;
}

AR_ExpNode *AR_EXP_NewParameterOperandNode(const char *param_name) {
	AR_ExpNode *node = rm_malloc(sizeof(AR_ExpNode));
	node->resolved_name = NULL;
	node->type = AR_EXP_OPERAND;
	node->operand.type = AR_EXP_PARAM;
	node->operand.param_name = param_name;
	return node;
}

/* Compact tree by evaluating constant expressions
 * e.g. MINUS(X) where X is a constant number will be reduced to
 * a single node with the value -X
 * PLUS(MINUS(A), B) will be reduced to a single constant: B-A. */
bool AR_EXP_ReduceToScalar(AR_ExpNode *root) {
	if(root->type == AR_EXP_OPERAND) {
		if(root->operand.type == AR_EXP_CONSTANT) {
			// Root is already a constant
			return true;
		}
		// Root is variadic, no way to reduce.
		return false;
	} else {
		// root represents an operation.
		assert(root->type == AR_EXP_OP);

		if(root->op.type == AR_OP_FUNC) {
			/* See if we're able to reduce each child of root
			 * if so we'll be able to reduce root. */
			bool reduce_children = true;
			for(int i = 0; i < root->op.child_count; i++) {
				if(!AR_EXP_ReduceToScalar(root->op.children[i])) {
					// Root reduce is not possible, but continue to reduce every reducable child.
					reduce_children = false;
				}
			}
			// Can't reduce root as one of its children is not a constant.
			if(!reduce_children) return false;

			// All child nodes are constants, make sure function is marked as reducible.
			AR_FuncDesc *func_desc = AR_GetFunc(root->op.func_name);
			assert(func_desc);
			if(!func_desc->reducible) return false;

			// Evaluate function.
			SIValue v = AR_EXP_Evaluate(root, NULL);
			if(SIValue_IsNull(v)) return false;

			// Reduce.
			// Clear children and function context.
			_AR_EXP_FreeOpInternals(root);
			// In-place update, set as constant.
			root->type = AR_EXP_OPERAND;
			root->operand.type = AR_EXP_CONSTANT;
			root->operand.constant = v;
			return true;
		}
		// Root is an aggregation function, can't reduce.
		return false;
	}
}

static bool _AR_EXP_ValidateInvocation(AR_FuncDesc *fdesc, SIValue *argv, uint argc) {
	SIType actual_type;
	SIType expected_type = T_NULL;

	// Make sure number of arguments is as expected.
	if(fdesc->min_argc > argc) {
		char *error;
		asprintf(&error, "Received %d arguments to function '%s', expected at least %d", argc, fdesc->name,
				 fdesc->min_argc);
		QueryCtx_SetError(error); // Set the query-level error.
		return false;
	}

	if(fdesc->max_argc < argc) {
		char *error;
		asprintf(&error, "Received %d arguments to function '%s', expected at most %d", argc, fdesc->name,
				 fdesc->max_argc);
		QueryCtx_SetError(error); // Set the query-level error.
		return false;
	}

	uint expected_types_count = array_len(fdesc->types);
	for(int i = 0; i < argc; i++) {
		actual_type = SI_TYPE(argv[i]);
		/* For a function that accepts a variable number of arguments.
		* the last specified type in fdesc->types is repeatable. */
		if(i < expected_types_count) {
			expected_type = fdesc->types[i];
		}
		if(!(actual_type & expected_type)) {
			const char *actual_type_str = SIType_ToString(actual_type);
			const char *expected_type_str = SIType_ToString(expected_type);
			char *error;
			/* TODO extend string-building logic to better express multiple acceptable types, like:
			 * RETURN 'a' * 2
			 * "Type mismatch: expected Float, Integer or Duration but was String" */
			asprintf(&error, "Type mismatch: expected %s but was %s", expected_type_str, actual_type_str);
			QueryCtx_SetError(error); // Set the query-level error.
			return false;
		}
	}


	return true;
}

/* Evaluating an expression tree constructs an array of SIValues.
 * Free all of these values, in case an intermediate node on the tree caused a heap allocation.
 * For example, in the expression:
 * a.first_name + toUpper(a.last_name)
 * the result of toUpper() is allocated within this tree, and will leak if not freed here. */
static inline void _AR_EXP_FreeResultsArray(SIValue *results, int count) {
	for(int i = 0; i < count; i ++) {
		SIValue_Free(results[i]);
	}
}

static AR_EXP_Result _AR_EXP_EvaluateFunctionCall(AR_ExpNode *node, const Record r,
												  SIValue *result) {
	AR_EXP_Result res = EVAL_OK;
	// Handle aggregate function.
	if(node->op.type == AR_OP_AGGREGATE) {
		// The AggCtx will ultimately free its result.
		*result = SI_ShareValue(node->op.agg_func->result);
		return EVAL_OK;
	}

	/* Evaluate each child before evaluating current node. */
	SIValue sub_trees[node->op.child_count];
	for(int child_idx = 0; child_idx < node->op.child_count; child_idx++) {
		SIValue v;
		AR_EXP_Result eval_result = _AR_EXP_Evaluate(node->op.children[child_idx], r, &v);
<<<<<<< HEAD
		// Encountered an error while evaluating a subtree.
		if(eval_result == EVAL_ERR) goto cleanup;
=======
		if(eval_result == EVAL_ERR) {
			/* Encountered an error while evaluating a subtree.
			 * Free all values generated up to this point. */
			_AR_EXP_FreeResultsArray(sub_trees, child_idx);
			// Propagate the error upwards.
			return eval_result;
		}
>>>>>>> 0cf50df8
		if(eval_result == EVAL_FOUND_PARAM) res = EVAL_FOUND_PARAM;
		sub_trees[child_idx] = v;
	}

	/* Validate before evaluation. */
	if(!_AR_EXP_ValidateInvocation(node->op.f, sub_trees, node->op.child_count)) {
		// The expression tree failed its validations and set an error message.
		res = EVAL_ERR;
		goto cleanup;
	}

	/* Evaluate self. */
	*result = node->op.f->func(sub_trees, node->op.child_count);

	if(SIValue_IsNull(*result) && QueryCtx_EncounteredError()) {
		/* An error was encountered while evaluating this function, and has already been set in
		 * the QueryCtx. Exit with an error. */
		res = EVAL_ERR;
	}

cleanup:
	_AR_EXP_FreeResultsArray(sub_trees, node->op.child_count);
	return res;
}

static bool _AR_EXP_UpdateEntityIdx(AR_OperandNode *node, const Record r) {
	if(!r) {
		char *error;
		asprintf(&error,
				 "_AR_EXP_UpdateEntityIdx: No record was given to locate a value with alias %s",
				 node->variadic.entity_alias);
		QueryCtx_SetError(error); // Set the query-level error.
		return false;
	}
	int entry_alias_idx = Record_GetEntryIdx(r, node->variadic.entity_alias);
	if(entry_alias_idx == INVALID_INDEX) {
		char *error;
		asprintf(&error,
				 "_AR_EXP_UpdateEntityIdx: Unable to locate a value with alias %s within the record",
				 node->variadic.entity_alias);
		QueryCtx_SetError(error); // Set the query-level error.
		return false;
	} else {
		node->variadic.entity_alias_idx = entry_alias_idx;
		return true;
	}
}

static AR_EXP_Result _AR_EXP_EvaluateProperty(AR_ExpNode *node, const Record r, SIValue *result) {
	RecordEntryType t = Record_GetType(r, node->operand.variadic.entity_alias_idx);
	if(t != REC_TYPE_NODE && t != REC_TYPE_EDGE) {
		if(t == REC_TYPE_UNKNOWN) {
			/* If we attempt to access an unset Record entry as a graph entity
			 * (due to a scenario like a failed OPTIONAL MATCH), return a null value. */
			*result = SI_NullVal();
			return EVAL_OK;
		}

		/* Attempted to access a scalar value as a map.
		 * Set an error and invoke the exception handler. */
		char *error;
		SIValue v = Record_Get(r, node->operand.variadic.entity_alias_idx);
		asprintf(&error, "Type mismatch: expected a map but was %s", SIType_ToString(SI_TYPE(v)));
		QueryCtx_SetError(error); // Set the query-level error.
		return EVAL_ERR;
	}

	GraphEntity *ge = Record_GetGraphEntity(r, node->operand.variadic.entity_alias_idx);
	if(node->operand.variadic.entity_prop_idx == ATTRIBUTE_NOTFOUND) {
		_AR_EXP_UpdatePropIdx(node, NULL);
	}

	SIValue *property = GraphEntity_GetProperty(ge, node->operand.variadic.entity_prop_idx);
	if(property == PROPERTY_NOTFOUND) {
		*result = SI_NullVal();
	} else {
		// The value belongs to a graph property, and can be accessed safely during the query lifetime.
		*result = SI_ConstValue(*property);
	}

	return EVAL_OK;
}

static AR_EXP_Result _AR_EXP_EvaluateVariadic(AR_ExpNode *node, const Record r, SIValue *result) {
	// Make sure entity record index is known.
	if(node->operand.variadic.entity_alias_idx == IDENTIFIER_NOT_FOUND) {
		if(!_AR_EXP_UpdateEntityIdx(&node->operand, r)) return EVAL_ERR;
	}

// Fetch entity property value.
	if(node->operand.variadic.entity_prop != NULL) {
		return _AR_EXP_EvaluateProperty(node, r, result);
	} else {
		/* Alias doesn't necessarily refers to a graph entity,
		 * it could also be a constant. */
		int aliasIdx = node->operand.variadic.entity_alias_idx;
		// The value was not created here; share with the caller.
		*result = SI_ShareValue(Record_Get(r, aliasIdx));
	}
	return EVAL_OK;
}

static AR_EXP_Result _AR_EXP_EvaluateParam(AR_ExpNode *node, SIValue *result) {
	rax *params = QueryCtx_GetParams();
	AR_ExpNode *param_node = raxFind(params, (unsigned char *)node->operand.param_name,
									 strlen(node->operand.param_name));
	if(param_node == raxNotFound) {
		char *error;
		asprintf(&error, "Missing parameters");
		QueryCtx_SetError(error); // Set the query-level error.
		return EVAL_ERR;
	}
	// In place replacement;
	node->operand.type = AR_EXP_CONSTANT;
	node->operand.constant = SI_ShareValue(param_node->operand.constant);
	*result = node->operand.constant;
	return EVAL_FOUND_PARAM;
}
/* Evaluate an expression tree, placing the calculated value in 'result' and returning
 * whether an error occurred during evaluation. */
static AR_EXP_Result _AR_EXP_Evaluate(AR_ExpNode *root, const Record r, SIValue *result) {
	AR_EXP_Result res = EVAL_OK;
	switch(root->type) {
	case AR_EXP_OP:
		return _AR_EXP_EvaluateFunctionCall(root, r, result);
	case AR_EXP_OPERAND:
		switch(root->operand.type) {
		case AR_EXP_CONSTANT:
			// The value is constant or has been computed elsewhere, and is shared with the caller.
			*result = SI_ShareValue(root->operand.constant);
			return res;
		case AR_EXP_VARIADIC:
			return _AR_EXP_EvaluateVariadic(root, r, result);
		case AR_EXP_PARAM:
			return _AR_EXP_EvaluateParam(root, result);
		default:
			assert(false && "Invalid expression type");
		}
	default:
		assert(false && "Unknown expression type");
	}

	return res;
}

SIValue AR_EXP_Evaluate(AR_ExpNode *root, const Record r) {
	SIValue result;
	AR_EXP_Result res = _AR_EXP_Evaluate(root, r, &result);
	if(res == EVAL_ERR) {
		QueryCtx_RaiseRuntimeException();  // Raise an exception if we're in a run-time context.
		return SI_NullVal(); // Otherwise return NULL; the query-level error will be emitted after cleanup.
	}
	// At least one param node was encountered during evaluation, tree should be param node free.
	// Try reducing the tree.
	if(res == EVAL_FOUND_PARAM) AR_EXP_ReduceToScalar(root);
	return result;
}

void AR_EXP_Aggregate(const AR_ExpNode *root, const Record r) {
	if(root->type == AR_EXP_OP) {
		if(root->op.type == AR_OP_AGGREGATE) {
			/* Process child nodes before aggregating. */
			SIValue sub_trees[root->op.child_count];
			int i = 0;
			for(; i < root->op.child_count; i++) {
				AR_ExpNode *child = root->op.children[i];
				sub_trees[i] = AR_EXP_Evaluate(child, r);
			}

			/* Aggregate. */
			AggCtx *agg = root->op.agg_func;
			agg->Step(agg, sub_trees, root->op.child_count);
			_AR_EXP_FreeResultsArray(sub_trees, root->op.child_count);
		} else {
			/* Keep searching for aggregation nodes. */
			for(int i = 0; i < root->op.child_count; i++) {
				AR_ExpNode *child = root->op.children[i];
				AR_EXP_Aggregate(child, r);
			}
		}
	}
}

void AR_EXP_Reduce(const AR_ExpNode *root) {
	if(root->type == AR_EXP_OP) {
		if(root->op.type == AR_OP_AGGREGATE) {
			/* Reduce. */
			AggCtx *agg = root->op.agg_func;
			Agg_Finalize(agg);
		} else {
			/* Keep searching for aggregation nodes. */
			for(int i = 0; i < root->op.child_count; i++) {
				AR_ExpNode *child = root->op.children[i];
				AR_EXP_Reduce(child);
			}
		}
	}
}

void AR_EXP_CollectEntities(AR_ExpNode *root, rax *aliases) {
	if(root->type == AR_EXP_OP) {
		for(int i = 0; i < root->op.child_count; i ++) {
			AR_EXP_CollectEntities(root->op.children[i], aliases);
		}
	} else { // type == AR_EXP_OPERAND
		if(root->operand.type == AR_EXP_VARIADIC) {
			const char *entity = root->operand.variadic.entity_alias;
			raxInsert(aliases, (unsigned char *)entity, strlen(entity), NULL, NULL);
		}
	}
}

void AR_EXP_CollectAttributes(AR_ExpNode *root, rax *attributes) {
	if(root->type == AR_EXP_OP) {
		for(int i = 0; i < root->op.child_count; i ++) {
			AR_EXP_CollectAttributes(root->op.children[i], attributes);
		}
	} else { // type == AR_EXP_OPERAND
		if(root->operand.type == AR_EXP_VARIADIC) {
			const char *attr = root->operand.variadic.entity_prop;
			if(attr) raxInsert(attributes, (unsigned char *)attr, strlen(attr), NULL, NULL);
		}
	}
}

bool AR_EXP_ContainsAggregation(AR_ExpNode *root) {
	if(root->type == AR_EXP_OP && root->op.type == AR_OP_AGGREGATE) return true;

	if(root->type == AR_EXP_OP) {
		for(int i = 0; i < root->op.child_count; i++) {
			AR_ExpNode *child = root->op.children[i];
			if(AR_EXP_ContainsAggregation(child)) return true;
		}
	}

	return false;
}

bool AR_EXP_ContainsFunc(const AR_ExpNode *root, const char *func) {
	if(root == NULL) return false;
	if(root->type == AR_EXP_OP) {
		if(strcasecmp(root->op.func_name, func) == 0) return true;
		for(int i = 0; i < root->op.child_count; i++) {
			if(AR_EXP_ContainsFunc(root->op.children[i], func)) return true;
		}
	}
	return false;
}

bool inline  AR_EXP_IsConstant(const AR_ExpNode *exp) {
	return exp->type == AR_EXP_OPERAND && exp->operand.type == AR_EXP_CONSTANT;
}

bool inline  AR_EXP_IsParameter(const AR_ExpNode *exp) {
	return exp->type == AR_EXP_OPERAND && exp->operand.type == AR_EXP_PARAM;
}

void _AR_EXP_ToString(const AR_ExpNode *root, char **str, size_t *str_size,
					  size_t *bytes_written) {
	/* Make sure there are at least 64 bytes in str. */
	if(*str == NULL) {
		*bytes_written = 0;
		*str_size = 128;
		*str = rm_calloc(*str_size, sizeof(char));
	}

	if((*str_size - strlen(*str)) < 64) {
		*str_size += 128;
		*str = rm_realloc(*str, sizeof(char) * *str_size);
	}
	/* Concat Op. */
	if(root->type == AR_EXP_OP) {
		/* Binary operation? */
		char binary_op = 0;

		if(strcmp(root->op.func_name, "ADD") == 0) binary_op = '+';
		else if(strcmp(root->op.func_name, "SUB") == 0) binary_op = '-';
		else if(strcmp(root->op.func_name, "MUL") == 0) binary_op = '*';
		else if(strcmp(root->op.func_name, "DIV") == 0)  binary_op = '/';

		if(binary_op) {
			_AR_EXP_ToString(root->op.children[0], str, str_size, bytes_written);

			/* Make sure there are at least 64 bytes in str. */
			if((*str_size - strlen(*str)) < 64) {
				*str_size += 128;
				*str = rm_realloc(*str, sizeof(char) * *str_size);
			}

			*bytes_written += sprintf((*str + *bytes_written), " %c ", binary_op);

			_AR_EXP_ToString(root->op.children[1], str, str_size, bytes_written);
		} else {
			/* Operation isn't necessarily a binary operation, use function call representation. */
			*bytes_written += sprintf((*str + *bytes_written), "%s(", root->op.func_name);

			for(int i = 0; i < root->op.child_count ; i++) {
				_AR_EXP_ToString(root->op.children[i], str, str_size, bytes_written);

				/* Make sure there are at least 64 bytes in str. */
				if((*str_size - strlen(*str)) < 64) {
					*str_size += 128;
					*str = rm_realloc(*str, sizeof(char) * *str_size);
				}
				if(i < (root->op.child_count - 1)) {
					*bytes_written += sprintf((*str + *bytes_written), ",");
				}
			}
			*bytes_written += sprintf((*str + *bytes_written), ")");
		}
	} else {
		// Concat Operand node.
		if(root->operand.type == AR_EXP_CONSTANT) {
			SIValue_ToString(root->operand.constant, str, str_size, bytes_written);
		} else {
			if(root->operand.variadic.entity_prop != NULL) {
				*bytes_written += sprintf(
									  (*str + *bytes_written), "%s.%s",
									  root->operand.variadic.entity_alias, root->operand.variadic.entity_prop);
			} else {
				*bytes_written += sprintf((*str + *bytes_written), "%s", root->operand.variadic.entity_alias);
			}
		}
	}
}

void AR_EXP_ToString(const AR_ExpNode *root, char **str) {
	size_t str_size = 0;
	size_t bytes_written = 0;
	*str = NULL;
	_AR_EXP_ToString(root, str, &str_size, &bytes_written);
}

// Generate a heap-allocated name for an arithmetic expression.
// This routine is only used to name ORDER BY expressions.
char *AR_EXP_BuildResolvedName(AR_ExpNode *root) {
	char *name = NULL;
	AR_EXP_ToString(root, &name);
	return name;
}

AR_ExpNode *AR_EXP_Clone(AR_ExpNode *exp) {
	if(exp == NULL) return NULL;
	AR_ExpNode *clone;
	switch(exp->type) {
	case AR_EXP_OPERAND:
		clone = _AR_EXP_CloneOperand(exp);
		break;
	case AR_EXP_OP:
		clone = _AR_EXP_CloneOp(exp);
		break;
	default:
		assert(false);
		break;
	}
	clone->resolved_name = exp->resolved_name;
	return clone;
}

static inline void _AR_EXP_FreeOpInternals(AR_ExpNode *op_node) {
	for(int child_idx = 0; child_idx < op_node->op.child_count; child_idx++) {
		AR_EXP_Free(op_node->op.children[child_idx]);
	}
	rm_free(op_node->op.children);
	if(op_node->op.type == AR_OP_AGGREGATE) {
		AggCtx_Free(op_node->op.agg_func);
	}
}

inline void AR_EXP_Free(AR_ExpNode *root) {
	if(root->type == AR_EXP_OP) {
		_AR_EXP_FreeOpInternals(root);
	} else if(root->operand.type == AR_EXP_CONSTANT) {
		SIValue_Free(root->operand.constant);
	}
	rm_free(root);
}
<|MERGE_RESOLUTION|>--- conflicted
+++ resolved
@@ -292,10 +292,6 @@
 	for(int child_idx = 0; child_idx < node->op.child_count; child_idx++) {
 		SIValue v;
 		AR_EXP_Result eval_result = _AR_EXP_Evaluate(node->op.children[child_idx], r, &v);
-<<<<<<< HEAD
-		// Encountered an error while evaluating a subtree.
-		if(eval_result == EVAL_ERR) goto cleanup;
-=======
 		if(eval_result == EVAL_ERR) {
 			/* Encountered an error while evaluating a subtree.
 			 * Free all values generated up to this point. */
@@ -303,7 +299,6 @@
 			// Propagate the error upwards.
 			return eval_result;
 		}
->>>>>>> 0cf50df8
 		if(eval_result == EVAL_FOUND_PARAM) res = EVAL_FOUND_PARAM;
 		sub_trees[child_idx] = v;
 	}
