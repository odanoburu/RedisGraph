--- conflicted
+++ resolved
@@ -325,18 +325,12 @@
         executionPlan = graph.execution_plan(query)
         self.env.assertNotIn("Filter", executionPlan)
 
-<<<<<<< HEAD
-    def test19_test_filter_compaction_not_removing_false_filter(self):
-=======
     def test20_test_filter_compaction_not_removing_false_filter(self):
->>>>>>> 0cf50df8
         query = "MATCH (n) WHERE 1 > 1 RETURN n"
         executionPlan = graph.execution_plan(query)
         self.env.assertIn("Filter", executionPlan)
         resultset = graph.query(query).result_set
         expected = []
-<<<<<<< HEAD
-=======
         self.env.assertEqual(resultset, expected)
 
     # ExpandInto should be applied where possible on projected graph entities.
@@ -359,5 +353,4 @@
         expected = [[14, 0, 1],
                     [14, 0, 2],
                     [14, 0, 3]]
->>>>>>> 0cf50df8
         self.env.assertEqual(resultset, expected)